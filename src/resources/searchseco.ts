import { ReturnObject } from "../getdata";
import { getRepoUrl } from "../git";
<<<<<<< HEAD
=======
import { GithubInfo } from "../git";
import { exec, ExecOptions } from "@actions/exec";
import core from "@actions/core";
>>>>>>> bb6f8451

import { exec, ExecOptions } from "@actions/exec";
import core from "@actions/core";

/**
 * This function first runs the searchSECO docker and listens to stdout for its output.
 * Then, it tries to parse whatever SearchSECO returned into an {@link Output} object.
 * 
 * **Because the real SearchSECO is currently not available, [a mock](https://hub.docker.com/r/jarnohendriksen/mockseco) was used instead**
 * 
 * The mock simply returns a hard-coded output, that has no relation to the repo it is run on.
 * Calling the docker image works slightly differently then the real SearchSECO. For instance, the mock can't have a custom entrypoint, but SearchSECO requires it.
 * To solve this, the line `const entrypoint = '--entrypoint="./controller/build/searchseco"';` is included in the code. This entrypoint must be added to the args that are passed to docker:
 * ```ts
 * const args = [
        "run",
        "--rm",
        "--name",
        "searchseco-container",
        // This is where 'entrypoint' goes
        "-e",
        '"github_token=' + ghToken + '"',
        "-e",
        '"worker_name=test"',
        dockerImage,
        "check",
        gitrepo,
    ];
    ```
 *
 * @returns A {@link action.ReturnObject} containing the name of the module and the object constructed from SearchSECO's output.
 *
 */
export async function runSearchseco(): Promise<ReturnObject> {
    const gitrepo: string = await getRepoUrl();

<<<<<<< HEAD
    // Once the real SearchSECO is fully functional again, this should be replaced with 'searchseco/controller'
    const dockerImage = "jarnohendriksen/mockseco:v1";

    // This needs to be added to the docker command (const args) on the line indicated below
    const entrypoint = '--entrypoint="./controller/build/searchseco"';

    // This needs to contain a working Github token, since the real SearchSECO needs it
=======
    // When the real SearchSECO is back, the run command needs to be slightly edited.
    // The docker image needs to be replaced with 'searchseco/controller',
    // and the enrtypoint needs to be inserted at the location indicated below.
    const dockerImage = "jarnohendriksen/mockseco:v1";
    const entrypoint = '--entrypoint="./controller/build/searchseco"';

>>>>>>> bb6f8451
    const ghToken = ""; // core.getInput("GITHUB_TOKEN");

    console.debug("SearchSECO started");
    console.debug(
        "WARNING: Running a mock of SearchSECO. The output will be incorrect!"
    );
    const cmd = "docker";
    const args = [
        "run",
        "--rm",
        "--name",
        "searchseco-container",
        // This is where 'entrypoint' goes
        "-e",
        '"github_token=' + ghToken + '"',
        "-e",
        '"worker_name=test"',
        dockerImage,
        "check",
        gitrepo,
    ];

    let stdout = "";
    let stderr = "";

    const options: ExecOptions = {
        ignoreReturnCode: true,
    };

    // SearchSECO prints its results in the console. The code below copies the
    // output to the variables stdout and stderr
    options.listeners = {
        stdout: (data: Buffer) => {
            stdout += data.toString();
        },
        stderr: (data: Buffer) => {
            stderr += data.toString();
        },
    };

    // Executes the docker run command
    const exitCode = await exec(cmd, args, options);

    console.debug("Docker running SearchSECO returned " + String(exitCode));
    console.debug("stdout:");
    console.debug(stdout);
    console.debug("stderr:");
    console.debug(stderr);

    // ParseInput expects an array of trimmed lines
    // (i.e. without trailing or leading whitespace)
    const lines = stdout.split("\n");
    const filteredlines = lines.filter((x) => x !== "");

    for (let n = 0; n < filteredlines.length; n++) {
        filteredlines[n] = filteredlines[n].trim();
    }

    const output: Output = parseInput(filteredlines);

<<<<<<< HEAD
=======



export async function runSearchseco(ghinfo: GithubInfo): Promise<ReturnObject> {

>>>>>>> bb6f8451
    return {
        ReturnName: "SearchSeco",
        ReturnData: output,
    };
}

<<<<<<< HEAD
/** Top-level object that contains a list of methods for which a match has been found. */
=======
>>>>>>> bb6f8451
export interface Output {
    methods: Method[];
}

<<<<<<< HEAD
/** A method for which a match has been found. */
export interface Method {
    /** The hash of the abstract tree of this method, that was used to compare it with other methods in the database. */
    hash: String;

    /** An object containing the data associated with this method in this project. */
    data: MethodData;

    /** The list of matches. */
    matches: Match[];
}

/** Object containing the data associated with this method. */
export interface MethodData {
    /** The name of the method. */
    name: String;

    /** Only used in the matches, to indicate from which project the match originates. */
    project?: String;

    /** The path to the file in which the method was found. */
    file: String;

    /** The line on which the method starts in the file. */
    line: number;

    /** A list of authors associated with the project. */
    authors: String[];
}

/** Object containing data about a match. */
export interface Match {
    /** An object containing the data of the reused method. */
    data: MethodData;

    /** An object containing vulnerabilities detected by SearchSECO. */
    vuln: Vuln;
}

/** Object containing information about a vulnerability. */
export interface Vuln {
    /** The vulnerability code. */
    code: number;

    /** The url where information about this vulnerability can be found. */
    url: String;
}

/**
 *
 * @param input The string returned by SearchSECO, split on newlines. Each line is also trimmed to remove leading and trailing whitespace.
 * @returns An {@link Output} object with data parsed from the output of SearchSECO.
 */
=======
export interface Method {
    hash: String;
    data: MethodData;
    matches: Match[];
}

export interface MethodData {
    name: String;
    project?: String;
    file: String;
    line: number;
    authors: String[];
}

export interface Match {
    data: MethodData;
    vuln: Vuln;
}

export interface Vuln {
    code: number;
    url: String;
}

>>>>>>> bb6f8451
export function parseInput(input: String[]): Output {
    const hashIndices: number[] = getHashIndices(input);
    const ms: Method[] = [];

    for (let i = 0; i < hashIndices.length - 1; i++) {
        const h = input[hashIndices[i]].split(" ")[1];
        const d = getMethodInfo(input, hashIndices[i], hashIndices[i + 1]);
        const m = getMatches(input, hashIndices[i], hashIndices[i + 1]);
        ms.push({ hash: h, data: d, matches: m });
    }

    return { methods: ms };
}

<<<<<<< HEAD
/**
 * This function gives the lines that contain a hash, and the total number of lines. The array is used
 * to indicate where data for a particular method begins and ends.
 *
 * @param input The string returned by SearchSECO, split on newlines. Each line is also trimmed to remove leading and trailing whitespace.
 * @returns An array containing the indices of lines that contain a hash.
 */
export function getHashIndices(input: String[]): number[] {
    const indices: number[] = [];

    for (let i = 1; i < input.length; i++) {
        // Check if the previous line consists of dashes to make sure an author named Hash isn't included
        if (input[i - 1].match(/(-)+/) !== null && input[i].startsWith("Hash "))
            indices.push(i);
=======
// Return list of indices of lines that contain a hash
// (i.e. they point to the start of a new hash)
export function getHashIndices(input: String[]): number[] {
    const indices: number[] = [];

    for (let i = 0; i < input.length; i++) {
        if (input[i].includes("Hash")) indices.push(i);
>>>>>>> bb6f8451
    }

    // Add last line + 1, to let the program know when to stop looping
    indices.push(input.length);

    return indices;
}

<<<<<<< HEAD
/**
 * This function looks for the first line within a hash that contains `*Method`, and extracts
 * the data from the line. This only succeeds if the line has the structure:
 *
 * `*Method <methodName> in file <fileName> line <lineNumber>`
 *
 * @param input The string returned by SearchSECO, split on newlines. Each line is also trimmed to remove leading and trailing whitespace.
 * @param start The index of the first line that belongs to this method.
 * @param end The index of the first line that belongs to the next method (or that indicates the end of the input array).
 * @returns A {@link MethodData} object containing the data belonging to this method in this project.
 */
=======
// This function looks for the first line within a hash that contains '*Method', and extracts
// the data from the line. This only succeeds if the line has the structure:
// *Method <methodName> in file <fileName> line <lineNumber>
>>>>>>> bb6f8451
export function getMethodInfo(
    input: String[],
    start: number,
    end: number
): MethodData {
    const methodDataLine = getMatchIndicesOfHash(input, start, end);
    const words = input[methodDataLine[0]].split(" ").filter((x) => x);
    if (words.length < 7) throw new Error();
    const auth: String[] = [];

    // List of authors always starts two lines below the line with method data,
    // and ends before the line containing DATABASE
    let index = methodDataLine[0] + 2;
    if (input[index - 1].includes("Authors of local function:")) {
        while (index < end) {
            if (input[index] === "DATABASE") break;
            if (input[index] !== "") auth.push(input[index]);
            index++;
        }
    }

    const data: MethodData = {
        name: words[1],
        file: words[4],
        line: parseInt(words[6]),
        authors: auth,
    };
    return data;
}

<<<<<<< HEAD
/**
 *
 *
 * @param input The string returned by SearchSECO, split on newlines. Each line is also trimmed to remove leading and trailing whitespace.
 * @param start The index of the first line that belongs to this method.
 * @param end The index of the first line that belongs to the next method (or that indicates the end of the input array).
 * @returns An array containing {@link Match} objects. These objects contain data of the methods that were found in other projects.
 */
=======
>>>>>>> bb6f8451
export function getMatches(
    input: String[],
    start: number,
    end: number
): Match[] {
    const matchList: Match[] = [];
    const methodDataLine = getMatchIndicesOfHash(input, start, end);
    for (let i = 1; i < methodDataLine.length; i++) {
        const words = input[methodDataLine[i]].split(" ");
        const auth: String[] = [];

        let v: Vuln;
        const vulnLineNumber = methodDataLine[i] + 2;
        let firstAuthorLine: number;
        if (vulnLineNumber < end) {
            if (
                !input[vulnLineNumber].includes("Method marked as vulnerable")
            ) {
                v = { code: -1, url: "-" };
                firstAuthorLine = methodDataLine[i] + 3;
            } else {
                const vulnLine = input[methodDataLine[i] + 2]
                    .split(" ")[6]
                    .split("(");
                const vCode = vulnLine[0];
                const vUrl = vulnLine[1].substring(0, vulnLine[1].length - 1);

                v = { code: parseInt(vCode), url: vUrl };
                firstAuthorLine = methodDataLine[i] + 4;
            }
        } else {
            v = { code: -1, url: "-" };
            firstAuthorLine = end;
        }

        // List of authors always starts two lines below the line
        // with method data, and ends before the next *Method or
        // the next Hash header (a string of dashes)
        let index = firstAuthorLine;
        if (index < end) {
            if (
                input[index - 1].includes(
                    "Authors of function found in database:"
                )
            ) {
                while (
                    index < end &&
                    input[index].search(/\*Method/) === -1 &&
                    input[index].search(/[-]+/) === -1
                ) {
                    if (input[index] !== "") auth.push(input[index]);
                    index++;
                }
            }
        }

        const d: MethodData = {
            name: words[1],
            file: words[7],
            project: words[4],
            line: parseInt(words[9]),
            authors: auth,
        };

        const match: Match = { data: d, vuln: v };

        matchList.push(match);
    }

    return matchList;
}

<<<<<<< HEAD
/**
 * Gives the lines within one method block that contain `*Method`.
 *
 * @param input The string returned by SearchSECO, split on newlines. Each line is also trimmed to remove leading and trailing whitespace.
 * @param start The index of the first line that belongs to this method.
 * @param end The index of the first line that belongs to the next method (or that indicates the end of the input array).
 * @returns An array containing the indices of lines containing `*Method`.
 */
=======
>>>>>>> bb6f8451
export function getMatchIndicesOfHash(
    input: String[],
    start: number,
    end: number
): number[] {
    const indices: number[] = [];
    for (let i = start; i < end; i++) {
<<<<<<< HEAD
        if (input[i].startsWith("*Method")) indices.push(i);
=======
        if (input[i].includes("*Method")) indices.push(i);
>>>>>>> bb6f8451
    }

    return indices;
}<|MERGE_RESOLUTION|>--- conflicted
+++ resolved
@@ -1,12 +1,5 @@
 import { ReturnObject } from "../getdata";
 import { getRepoUrl } from "../git";
-<<<<<<< HEAD
-=======
-import { GithubInfo } from "../git";
-import { exec, ExecOptions } from "@actions/exec";
-import core from "@actions/core";
->>>>>>> bb6f8451
-
 import { exec, ExecOptions } from "@actions/exec";
 import core from "@actions/core";
 
@@ -42,7 +35,6 @@
 export async function runSearchseco(): Promise<ReturnObject> {
     const gitrepo: string = await getRepoUrl();
 
-<<<<<<< HEAD
     // Once the real SearchSECO is fully functional again, this should be replaced with 'searchseco/controller'
     const dockerImage = "jarnohendriksen/mockseco:v1";
 
@@ -50,14 +42,6 @@
     const entrypoint = '--entrypoint="./controller/build/searchseco"';
 
     // This needs to contain a working Github token, since the real SearchSECO needs it
-=======
-    // When the real SearchSECO is back, the run command needs to be slightly edited.
-    // The docker image needs to be replaced with 'searchseco/controller',
-    // and the enrtypoint needs to be inserted at the location indicated below.
-    const dockerImage = "jarnohendriksen/mockseco:v1";
-    const entrypoint = '--entrypoint="./controller/build/searchseco"';
-
->>>>>>> bb6f8451
     const ghToken = ""; // core.getInput("GITHUB_TOKEN");
 
     console.debug("SearchSECO started");
@@ -118,29 +102,17 @@
 
     const output: Output = parseInput(filteredlines);
 
-<<<<<<< HEAD
-=======
-
-
-
-export async function runSearchseco(ghinfo: GithubInfo): Promise<ReturnObject> {
-
->>>>>>> bb6f8451
     return {
         ReturnName: "SearchSeco",
         ReturnData: output,
     };
 }
 
-<<<<<<< HEAD
 /** Top-level object that contains a list of methods for which a match has been found. */
-=======
->>>>>>> bb6f8451
 export interface Output {
     methods: Method[];
 }
 
-<<<<<<< HEAD
 /** A method for which a match has been found. */
 export interface Method {
     /** The hash of the abstract tree of this method, that was used to compare it with other methods in the database. */
@@ -194,32 +166,6 @@
  * @param input The string returned by SearchSECO, split on newlines. Each line is also trimmed to remove leading and trailing whitespace.
  * @returns An {@link Output} object with data parsed from the output of SearchSECO.
  */
-=======
-export interface Method {
-    hash: String;
-    data: MethodData;
-    matches: Match[];
-}
-
-export interface MethodData {
-    name: String;
-    project?: String;
-    file: String;
-    line: number;
-    authors: String[];
-}
-
-export interface Match {
-    data: MethodData;
-    vuln: Vuln;
-}
-
-export interface Vuln {
-    code: number;
-    url: String;
-}
-
->>>>>>> bb6f8451
 export function parseInput(input: String[]): Output {
     const hashIndices: number[] = getHashIndices(input);
     const ms: Method[] = [];
@@ -234,7 +180,6 @@
     return { methods: ms };
 }
 
-<<<<<<< HEAD
 /**
  * This function gives the lines that contain a hash, and the total number of lines. The array is used
  * to indicate where data for a particular method begins and ends.
@@ -249,15 +194,6 @@
         // Check if the previous line consists of dashes to make sure an author named Hash isn't included
         if (input[i - 1].match(/(-)+/) !== null && input[i].startsWith("Hash "))
             indices.push(i);
-=======
-// Return list of indices of lines that contain a hash
-// (i.e. they point to the start of a new hash)
-export function getHashIndices(input: String[]): number[] {
-    const indices: number[] = [];
-
-    for (let i = 0; i < input.length; i++) {
-        if (input[i].includes("Hash")) indices.push(i);
->>>>>>> bb6f8451
     }
 
     // Add last line + 1, to let the program know when to stop looping
@@ -266,7 +202,6 @@
     return indices;
 }
 
-<<<<<<< HEAD
 /**
  * This function looks for the first line within a hash that contains `*Method`, and extracts
  * the data from the line. This only succeeds if the line has the structure:
@@ -278,11 +213,6 @@
  * @param end The index of the first line that belongs to the next method (or that indicates the end of the input array).
  * @returns A {@link MethodData} object containing the data belonging to this method in this project.
  */
-=======
-// This function looks for the first line within a hash that contains '*Method', and extracts
-// the data from the line. This only succeeds if the line has the structure:
-// *Method <methodName> in file <fileName> line <lineNumber>
->>>>>>> bb6f8451
 export function getMethodInfo(
     input: String[],
     start: number,
@@ -313,7 +243,6 @@
     return data;
 }
 
-<<<<<<< HEAD
 /**
  *
  *
@@ -322,8 +251,6 @@
  * @param end The index of the first line that belongs to the next method (or that indicates the end of the input array).
  * @returns An array containing {@link Match} objects. These objects contain data of the methods that were found in other projects.
  */
-=======
->>>>>>> bb6f8451
 export function getMatches(
     input: String[],
     start: number,
@@ -396,7 +323,6 @@
     return matchList;
 }
 
-<<<<<<< HEAD
 /**
  * Gives the lines within one method block that contain `*Method`.
  *
@@ -405,8 +331,6 @@
  * @param end The index of the first line that belongs to the next method (or that indicates the end of the input array).
  * @returns An array containing the indices of lines containing `*Method`.
  */
-=======
->>>>>>> bb6f8451
 export function getMatchIndicesOfHash(
     input: String[],
     start: number,
@@ -414,11 +338,7 @@
 ): number[] {
     const indices: number[] = [];
     for (let i = start; i < end; i++) {
-<<<<<<< HEAD
         if (input[i].startsWith("*Method")) indices.push(i);
-=======
-        if (input[i].includes("*Method")) indices.push(i);
->>>>>>> bb6f8451
     }
 
     return indices;
