--- conflicted
+++ resolved
@@ -19,13 +19,8 @@
             method: 'GET',
             headers: {},
         });
-<<<<<<< HEAD
         const outputJSON = await response.json();
         // save outputted metadata in Journal object and append to output array
-=======
-        const outputText = await response.text();
-        const outputJSON = JSON.parse(outputText);
->>>>>>> 1846ba51
         outputJSON.data.forEach((element: any) => {
             const title = element.citingPaper.title;
             const year = element.citingPaper.year;
