import { pre } from "./pre";
import { data } from "./getdata";
import { post } from "./post";
<<<<<<< HEAD
=======
import { createLogFile } from "./log";
>>>>>>> bb6f8451
import * as core from "@actions/core";

/** The entrypoint of the program. */
export async function main(): Promise<void> {
    try {
<<<<<<< HEAD
=======
        createLogFile();
>>>>>>> bb6f8451
        const check = await pre();
        if (check) {
            const result = await data(); // call data check.
            await post(result); // call post check.
        }
    } catch (error) {
        core.setFailed(error.message);
    }
}<|MERGE_RESOLUTION|>--- conflicted
+++ resolved
@@ -1,19 +1,13 @@
 import { pre } from "./pre";
 import { data } from "./getdata";
 import { post } from "./post";
-<<<<<<< HEAD
-=======
 import { createLogFile } from "./log";
->>>>>>> bb6f8451
 import * as core from "@actions/core";
 
 /** The entrypoint of the program. */
 export async function main(): Promise<void> {
     try {
-<<<<<<< HEAD
-=======
         createLogFile();
->>>>>>> bb6f8451
         const check = await pre();
         if (check) {
             const result = await data(); // call data check.
