/**
 * This module handles the main part of the action. It runs each resource module and compiles
 * them into an array of {@link ReturnObject}s.
 * 
 * @remarks
 * Because every function is wrapped in a try-catch block separately,
 * the program doesn't crash if one of them fails. The result will simply omit the data
 * from that resource.
 * 
 * @module
 */

import * as tortellini from "./resources/tortellini";
import * as fairtally from "./resources/fairtally";
import * as searchSECO from "./resources/searchseco";
import * as citingPapers from "./resources/citations/citing_papers";
import * as citationcff from "./resources/citation_cff";
import * as sbom from "./resources/sbom";
import * as qualityMetrics from "./resources/qualitymetrics";
import { ErrorLevel, LogMessage } from "./errorhandling/log";
import { getGitHubInfo, GitHubInfo } from "./git";

/** An object that contains data gathered by FAIRSECO. */
export interface ReturnObject {
    /** Describes the name of the gathered data. */
    ModuleName: string;

    /** The gathered data. */
    Data: object;
}

export async function data(): Promise<ReturnObject[]> {
<<<<<<< HEAD
    const output: ReturnObject[] = [];

    const ghinfo: GithubInfo = await getGithubInfo();
    // We clear the github token from the output
    const ghreturnobject : ReturnObject = {
        ReturnName: "GithubInfo",
        ReturnData: {
            ...ghinfo,
            GithubToken: ""
        }
    }
    output.push(ghreturnobject)

    let tortelliniResult: ReturnObject | undefined;
    try {
        tortelliniResult = await runTortellini();
        output.push(tortelliniResult);
    } catch (error) {
        LogMessage(
            "An error occurred while gathering tortellini data:",
            ErrorLevel.err
        );
        LogMessage(error, ErrorLevel.err);
    }
=======
    // Get GitHub repository info
    const ghInfo: GitHubInfo = await getGitHubInfo();
>>>>>>> e4abab61

    // Run modules
    const tortelliniResult = await runModule(tortellini);
    const fairtallyResult = await runModule(fairtally, ghInfo);
    const searchSECOResult = await runModule(searchSECO, ghInfo);
    const cffResult = await runModule(citationcff);
    const SBOMResult = await runModule(sbom);
    const citingPapersResult = await runModule(citingPapers, cffResult?.Data);
    const qualityMetricsResult = await runModule(qualityMetrics, ghInfo, fairtallyResult?.Data, tortelliniResult?.Data);

    // Return the data produced by modules
    return [
        tortelliniResult,
        fairtallyResult,
        searchSECOResult,
        cffResult,
        SBOMResult,
        citingPapersResult,
        qualityMetricsResult
    ].filter((e) => e !== undefined) as ReturnObject[];
}

async function runModule(module: any, ...parameters: any): Promise<ReturnObject | undefined> {
    try {
        const resultData = await module.runModule(...parameters);
        const result: ReturnObject = {
            ModuleName: module.ModuleName as string,
            Data: resultData,
        };
        return result;
    } catch (error) {
        LogMessage(
            (module.ModuleName as string) + " encountered an error:\n" + (error.message as string),
            ErrorLevel.err
        );

        const noData: ReturnObject = {ModuleName:module.ModuleName, Data: {}};

        return noData;
    }
}<|MERGE_RESOLUTION|>--- conflicted
+++ resolved
@@ -30,35 +30,17 @@
 }
 
 export async function data(): Promise<ReturnObject[]> {
-<<<<<<< HEAD
-    const output: ReturnObject[] = [];
-
-    const ghinfo: GithubInfo = await getGithubInfo();
-    // We clear the github token from the output
-    const ghreturnobject : ReturnObject = {
-        ReturnName: "GithubInfo",
-        ReturnData: {
-            ...ghinfo,
-            GithubToken: ""
-        }
-    }
-    output.push(ghreturnobject)
-
-    let tortelliniResult: ReturnObject | undefined;
-    try {
-        tortelliniResult = await runTortellini();
-        output.push(tortelliniResult);
-    } catch (error) {
-        LogMessage(
-            "An error occurred while gathering tortellini data:",
-            ErrorLevel.err
-        );
-        LogMessage(error, ErrorLevel.err);
-    }
-=======
     // Get GitHub repository info
     const ghInfo: GitHubInfo = await getGitHubInfo();
->>>>>>> e4abab61
+
+    // We clear the github token from the output
+    const ghReturnObject: ReturnObject = {
+        ModuleName: "GithubInfo",
+        Data: {
+            ...ghInfo,
+            GithubToken: "",
+        },
+    };
 
     // Run modules
     const tortelliniResult = await runModule(tortellini);
@@ -71,6 +53,7 @@
 
     // Return the data produced by modules
     return [
+        ghReturnObject,
         tortelliniResult,
         fairtallyResult,
         searchSECOResult,
