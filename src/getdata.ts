import { runTortellini } from "./resources/tortellini";
import { runHowfairis } from "./resources/howfairis";
import { runSearchseco } from "./resources/searchseco";
<<<<<<< HEAD
import { runCitingPapers } from "./resources/citingPapers";
import { getCitationFile, CffObject } from "./resources/citation_cff";
import { runSBOM } from "./resources/sbom";
=======
import { getCitationFile } from "./resources/citation_cff";
import { runSBOM } from "./resources/sbom";
import { ErrorLevel, LogMessage } from "./log";
import { getGithubInfo, GithubInfo } from "./git";

>>>>>>> bb6f8451

/** An object that contains data gathered by FairSECO. */
export interface ReturnObject {
    /** Describes the name of the gathered data. */
    ReturnName: string;

    /** The gathered data. */
    ReturnData: object;
}

export async function data(): Promise<ReturnObject[]> {
    const output: ReturnObject[] = [];

    let ghinfo: GithubInfo;
    ghinfo = await getGithubInfo();

    try {
        const tortelliniResult = await runTortellini(ghinfo);
        output.push(tortelliniResult);
    } catch (error) {
<<<<<<< HEAD
        console.error("Tortellini threw an error:");
        console.error(error);
=======
        LogMessage(
            "An error occurred while gathering tortellini data:",
            ErrorLevel.err
        );
        LogMessage(error, ErrorLevel.err);
>>>>>>> bb6f8451
    }

    try {
        const howfairisResult = await runHowfairis(ghinfo);
        output.push(howfairisResult);
    } catch (error) {
<<<<<<< HEAD
        console.error("Howfairis threw an error:");
        console.error(error);
=======

        LogMessage(
            "An error occurred while running howfairis.",
            ErrorLevel.err
        );
        LogMessage(error, ErrorLevel.err);

>>>>>>> bb6f8451
    }

    try {
        const searchsecoResult = await runSearchseco(ghinfo);
        output.push(searchsecoResult);
    } catch (error) {
<<<<<<< HEAD
        console.error("Searchseco threw an error:");
        console.error(error);
    }

    try {
        const cffResult = await getCitationFile("./src/resources");
        output.push(cffResult);
    } catch (error) {
        console.error("Getting CITATION.cff caused an error:");
    }

    try {
        const cffFile = output[3].ReturnData as CffObject;
        if (cffFile.status === "valid") {
            const citingPapersResult = await runCitingPapers(cffFile);
            output.push(citingPapersResult);
        }
        else {
            throw new Error("Invalid cff File");
        }

    } catch (error) {
        console.error("Scholarly threw an error:");
        console.error(error);
=======
        LogMessage(
            "An error occurred while running searchSECO.",
            ErrorLevel.err
        );
        LogMessage(error, ErrorLevel.err);
    }

    try {
        const cffResult = await getCitationFile(".");
        output.push(cffResult);
    } catch (error) {
        LogMessage(
            "An error occurred while fetching CITATION.cff.",
            ErrorLevel.err
        );
        LogMessage(error, ErrorLevel.err);
    }

    try {
        const SBOMResult = await runSBOM();
        output.push(SBOMResult);
    } catch (error) {
        LogMessage("An error occurred during SBOM generation.", ErrorLevel.err);
        LogMessage(error, ErrorLevel.err);
>>>>>>> bb6f8451
    }
    try {
        const SBOMResult = await runSBOM();
        output.push(SBOMResult);
    } catch (error) {
        console.error("SBOM threw an error:");

        console.error(error);
    }
    return output;
}<|MERGE_RESOLUTION|>--- conflicted
+++ resolved
@@ -1,17 +1,12 @@
 import { runTortellini } from "./resources/tortellini";
 import { runHowfairis } from "./resources/howfairis";
 import { runSearchseco } from "./resources/searchseco";
-<<<<<<< HEAD
 import { runCitingPapers } from "./resources/citingPapers";
 import { getCitationFile, CffObject } from "./resources/citation_cff";
-import { runSBOM } from "./resources/sbom";
-=======
-import { getCitationFile } from "./resources/citation_cff";
 import { runSBOM } from "./resources/sbom";
 import { ErrorLevel, LogMessage } from "./log";
 import { getGithubInfo, GithubInfo } from "./git";
 
->>>>>>> bb6f8451
 
 /** An object that contains data gathered by FairSECO. */
 export interface ReturnObject {
@@ -32,26 +27,17 @@
         const tortelliniResult = await runTortellini(ghinfo);
         output.push(tortelliniResult);
     } catch (error) {
-<<<<<<< HEAD
-        console.error("Tortellini threw an error:");
-        console.error(error);
-=======
         LogMessage(
             "An error occurred while gathering tortellini data:",
             ErrorLevel.err
         );
         LogMessage(error, ErrorLevel.err);
->>>>>>> bb6f8451
     }
 
     try {
         const howfairisResult = await runHowfairis(ghinfo);
         output.push(howfairisResult);
     } catch (error) {
-<<<<<<< HEAD
-        console.error("Howfairis threw an error:");
-        console.error(error);
-=======
 
         LogMessage(
             "An error occurred while running howfairis.",
@@ -59,39 +45,12 @@
         );
         LogMessage(error, ErrorLevel.err);
 
->>>>>>> bb6f8451
     }
 
     try {
         const searchsecoResult = await runSearchseco(ghinfo);
         output.push(searchsecoResult);
     } catch (error) {
-<<<<<<< HEAD
-        console.error("Searchseco threw an error:");
-        console.error(error);
-    }
-
-    try {
-        const cffResult = await getCitationFile("./src/resources");
-        output.push(cffResult);
-    } catch (error) {
-        console.error("Getting CITATION.cff caused an error:");
-    }
-
-    try {
-        const cffFile = output[3].ReturnData as CffObject;
-        if (cffFile.status === "valid") {
-            const citingPapersResult = await runCitingPapers(cffFile);
-            output.push(citingPapersResult);
-        }
-        else {
-            throw new Error("Invalid cff File");
-        }
-
-    } catch (error) {
-        console.error("Scholarly threw an error:");
-        console.error(error);
-=======
         LogMessage(
             "An error occurred while running searchSECO.",
             ErrorLevel.err
@@ -116,7 +75,28 @@
     } catch (error) {
         LogMessage("An error occurred during SBOM generation.", ErrorLevel.err);
         LogMessage(error, ErrorLevel.err);
->>>>>>> bb6f8451
+    }
+
+    try {
+        const cffResult = await getCitationFile("./src/resources");
+        output.push(cffResult);
+    } catch (error) {
+        console.error("Getting CITATION.cff caused an error:");
+    }
+
+    try {
+        const cffFile = output[3].ReturnData as CffObject;
+        if (cffFile.status === "valid") {
+            const citingPapersResult = await runCitingPapers(cffFile);
+            output.push(citingPapersResult);
+        }
+        else {
+            throw new Error("Invalid cff File");
+        }
+
+    } catch (error) {
+        console.error("Scholarly threw an error:");
+        console.error(error);
     }
     try {
         const SBOMResult = await runSBOM();
