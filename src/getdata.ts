--- conflicted
+++ resolved
@@ -2,15 +2,10 @@
 import { runHowfairis } from "./resources/howfairis";
 import { runSearchseco } from "./resources/searchseco";
 import { runCitingPapers } from "./resources/citingPapers";
-<<<<<<< HEAD
 import { getCitationFile, CffObject } from "./resources/citation_cff";
 import { runSBOM } from "./resources/sbom";
 import { ErrorLevel, LogMessage } from "./log";
 import { getGithubInfo, GithubInfo } from "./git";
-=======
-import { getCitationFile, CffObject, ValidCffObject } from "./resources/citation_cff";
-import { runSBOM } from "./resources/sbom";
->>>>>>> 354abce7
 
 /** An object that contains data gathered by FairSECO. */
 export interface ReturnObject {
@@ -23,40 +18,13 @@
 
 export async function data(): Promise<ReturnObject[]> {
     const output: ReturnObject[] = [];
-<<<<<<< HEAD
 
     const ghinfo: GithubInfo = await getGithubInfo();
-=======
-    // try {
-    //     const tortelliniResult = await runTortellini();
-    //     output.push(tortelliniResult);
-    // } catch (error) {
-    //     console.error("Tortellini threw an error:");
-    //     console.error(error);
-    // }
-
-    // try {
-    //     const howfairisResult = await runHowfairis();
-    //     output.push(howfairisResult);
-    // } catch (error) {
-    //     console.error("Howfairis threw an error:");
-    //     console.error(error);
-    // }
-
-    // try {
-    //     const searchsecoResult = await runSearchseco();
-    //     output.push(searchsecoResult);
-    // } catch (error) {
-    //     console.error("Searchseco threw an error:");
-    //     console.error(error);
-    // }
->>>>>>> 354abce7
 
     try {
-        const cffResult = await getCitationFile("./src/resources");
-        output.push(cffResult);
+        const tortelliniResult = await runTortellini();
+        output.push(tortelliniResult);
     } catch (error) {
-<<<<<<< HEAD
         LogMessage(
             "An error occurred while gathering tortellini data:",
             ErrorLevel.err
@@ -73,27 +41,9 @@
             ErrorLevel.err
         );
         LogMessage(error, ErrorLevel.err);
-=======
-        console.error("Getting CITATION.cff caused an error:");
     }
 
     try {
-        const cffFile: CffObject = output.find(x => x.ReturnName === "Citation")?.ReturnData as CffObject ?? { status: "missing_file"};
-        if (cffFile.status === "valid") {
-            const citingPapersResult = await runCitingPapers(cffFile);
-            output.push(citingPapersResult);
-        }
-        else {
-            throw new Error("Invalid cff File");
-        }
-
-    } catch (error) {
-        console.error("Scholarly threw an error:");
-        console.error(error);
->>>>>>> 354abce7
-    }
-    try {
-<<<<<<< HEAD
         const searchsecoResult = await runSearchseco(ghinfo);
         output.push(searchsecoResult);
     } catch (error) {
@@ -129,15 +79,16 @@
     } catch (error) {
         console.error("Getting CITATION.cff caused an error:");
     }
-
     try {
-        const cffFile = output[3].ReturnData as CffObject;
+        const cffFile: CffObject = output.find(x => x.ReturnName === "Citation")?.ReturnData as CffObject ?? { status: "missing_file"};
         if (cffFile.status === "valid") {
             const citingPapersResult = await runCitingPapers(cffFile);
             output.push(citingPapersResult);
-        } else {
+        }
+        else {
             throw new Error("Invalid cff File");
         }
+
     } catch (error) {
         console.error("Scholarly threw an error:");
         console.error(error);
@@ -150,14 +101,5 @@
 
         console.error(error);
     }
-=======
-        const SBOMResult = await runSBOM();
-        output.push(SBOMResult);
-    } catch (error) {
-        console.error("SBOM threw an error:");
-
-        console.error(error);
-    }
->>>>>>> 354abce7
     return output;
 }