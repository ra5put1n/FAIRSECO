import * as fs from "fs";
// import { ReturnObject } from "../../src/getdata";
import { WriteHTML } from "../../src/webapp";
import {ReturnObject} from '../../src/getdata'
import testData from '../data/ejstestdata.json'

<<<<<<< HEAD
describe('WriteHTML still generates files with', () => {
    // Collect all the returnnames from our test data into an array, so we can test these objects being ommitted
    const returnNames : String[] = [];
    testData.data.forEach((obj) => returnNames.push(obj.ReturnName));
    
    test.each(returnNames)('%s ommitted from the results.', async (toBeOmitted) => {
        const modifiedData: ReturnObject[] = testData.data.filter((obj) => obj.ReturnName !== toBeOmitted);
        return expect(WriteHTML(modifiedData, "./.FairSECO/index.html")).resolves.not.toThrow()
=======
test("Check if html file exists", async () => {
    let fd = fs.openSync("./__tests__/data/ejstestdata.json", "r");
    let mockResult = JSON.parse(fs.readFileSync(fd).toString());

    WriteHTML(mockResult.data, "./.FAIRSECO/index.html").then(() => {
        let fileExists = fs.existsSync("./.FAIRSECO/index.html");
        expect(fileExists).toBe(true);
>>>>>>> e4abab61
    });
});<|MERGE_RESOLUTION|>--- conflicted
+++ resolved
@@ -4,23 +4,15 @@
 import {ReturnObject} from '../../src/getdata'
 import testData from '../data/ejstestdata.json'
 
-<<<<<<< HEAD
 describe('WriteHTML still generates files with', () => {
     // Collect all the returnnames from our test data into an array, so we can test these objects being ommitted
     const returnNames : String[] = [];
-    testData.data.forEach((obj) => returnNames.push(obj.ReturnName));
+    testData.data.forEach((obj) => returnNames.push(obj.ModuleName));
     
     test.each(returnNames)('%s ommitted from the results.', async (toBeOmitted) => {
-        const modifiedData: ReturnObject[] = testData.data.filter((obj) => obj.ReturnName !== toBeOmitted);
+        const modifiedData: ReturnObject[] = testData.data.filter(
+            (obj) => obj.ModuleName !== toBeOmitted
+        );
         return expect(WriteHTML(modifiedData, "./.FairSECO/index.html")).resolves.not.toThrow()
-=======
-test("Check if html file exists", async () => {
-    let fd = fs.openSync("./__tests__/data/ejstestdata.json", "r");
-    let mockResult = JSON.parse(fs.readFileSync(fd).toString());
-
-    WriteHTML(mockResult.data, "./.FAIRSECO/index.html").then(() => {
-        let fileExists = fs.existsSync("./.FAIRSECO/index.html");
-        expect(fileExists).toBe(true);
->>>>>>> e4abab61
     });
 });