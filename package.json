{
<<<<<<< HEAD
    "name": "fairseco",
    "version": "1.0.0",
    "description": "",
    "main": "index.js",
    "scripts": {
        "test": "jest",
        "build": "ncc build ./src/main.ts",
        "builddocs": "typedoc"
    },
    "repository": {
        "type": "git",
        "url": "git+https://github.com/QDUNI/FairSECO.git"
    },
    "author": "",
    "license": "ISC",
    "devDependencies": {
        "@types/html-validator": "^5.0.3",
        "@types/jest": "^29.1.1",
        "@types/jest-json-schema": "^6.1.1",
        "@types/node": "^18.11.0",
        "@typescript-eslint/eslint-plugin": "^5.38.1",
        "@types/node-fetch": "^2.6.2",
        "eslint": "^8.24.0",
        "eslint-config-prettier": "^8.5.0",
        "eslint-config-standard-with-typescript": "^23.0.0",
        "eslint-plugin-import": "^2.26.0",
        "eslint-plugin-n": "^15.3.0",
        "eslint-plugin-promise": "^6.0.1",
        "jest": "^29.1.2",
        "jest-json-schema": "^6.1.0",
        "prettier": "^2.7.1",
        "ts-jest": "^29.0.3",
        "typedoc": "^0.23.21",
        "typescript": "^4.8.4"
    },
    "bugs": {
        "url": "https://github.com/QDUNI/FairSECO/issues"
    },
    "homepage": "https://github.com/QDUNI/FairSECO#readme",
    "dependencies": {
        "@actions/artifact": "^1.1.0",
        "@actions/core": "^1.10.0",
        "@actions/exec": "^1.1.1",
        "@vercel/ncc": "^0.34.0",
        "ci": "^2.2.0",
        "html-validator": "^6.0.1",
        "path": "^0.12.7",
        "node-fetch": "^2.6.7",
        "yaml": "^2.1.3"
    }
  }
=======
  "name": "fairseco",
  "version": "1.0.0",
  "description": "",
  "main": "index.js",
  "scripts": {
    "test": "jest",
    "build": "ncc build ./src/main.ts"
  },
  "repository": {
    "type": "git",
    "url": "git+https://github.com/QDUNI/FairSECO.git"
  },
  "author": "",
  "license": "ISC",
  "devDependencies": {
    "@types/jest": "^29.1.1",
    "@types/jest-json-schema": "^6.1.1",
    "@types/node": "^18.11.0",
    "@typescript-eslint/eslint-plugin": "^5.38.1",
    "eslint": "^8.24.0",
    "eslint-config-prettier": "^8.5.0",
    "eslint-config-standard-with-typescript": "^23.0.0",
    "eslint-plugin-import": "^2.26.0",
    "eslint-plugin-n": "^15.3.0",
    "eslint-plugin-promise": "^6.0.1",
    "jest": "^29.1.2",
    "jest-json-schema": "^6.1.0",
    "prettier": "^2.7.1",
    "ts-jest": "^29.0.3",
    "typescript": "^4.8.4"
  },
  "bugs": {
    "url": "https://github.com/QDUNI/FairSECO/issues"
  },
  "homepage": "https://github.com/QDUNI/FairSECO#readme",
  "dependencies": {
    "@actions/artifact": "^1.1.0",
    "@actions/core": "^1.10.0",
    "@actions/exec": "^1.1.1",
    "@actions/github": "^5.1.1",
    "@octokit/rest": "^19.0.5",
    "@octokit/webhooks-types": "^6.7.0",
    "@vercel/ncc": "^0.34.0",
    "path": "^0.12.7",
    "yaml": "^2.1.3"
  }
}
>>>>>>> bb6f8451
<|MERGE_RESOLUTION|>--- conflicted
+++ resolved
@@ -1,5 +1,4 @@
 {
-<<<<<<< HEAD
     "name": "fairseco",
     "version": "1.0.0",
     "description": "",
@@ -43,60 +42,14 @@
         "@actions/artifact": "^1.1.0",
         "@actions/core": "^1.10.0",
         "@actions/exec": "^1.1.1",
+        "@actions/github": "^5.1.1",
+        "@octokit/rest": "^19.0.5",
+        "@octokit/webhooks-types": "^6.7.0",
         "@vercel/ncc": "^0.34.0",
         "ci": "^2.2.0",
         "html-validator": "^6.0.1",
         "path": "^0.12.7",
         "node-fetch": "^2.6.7",
-        "yaml": "^2.1.3"
+        "yaml": "^2.1.3",
     }
-  }
-=======
-  "name": "fairseco",
-  "version": "1.0.0",
-  "description": "",
-  "main": "index.js",
-  "scripts": {
-    "test": "jest",
-    "build": "ncc build ./src/main.ts"
-  },
-  "repository": {
-    "type": "git",
-    "url": "git+https://github.com/QDUNI/FairSECO.git"
-  },
-  "author": "",
-  "license": "ISC",
-  "devDependencies": {
-    "@types/jest": "^29.1.1",
-    "@types/jest-json-schema": "^6.1.1",
-    "@types/node": "^18.11.0",
-    "@typescript-eslint/eslint-plugin": "^5.38.1",
-    "eslint": "^8.24.0",
-    "eslint-config-prettier": "^8.5.0",
-    "eslint-config-standard-with-typescript": "^23.0.0",
-    "eslint-plugin-import": "^2.26.0",
-    "eslint-plugin-n": "^15.3.0",
-    "eslint-plugin-promise": "^6.0.1",
-    "jest": "^29.1.2",
-    "jest-json-schema": "^6.1.0",
-    "prettier": "^2.7.1",
-    "ts-jest": "^29.0.3",
-    "typescript": "^4.8.4"
-  },
-  "bugs": {
-    "url": "https://github.com/QDUNI/FairSECO/issues"
-  },
-  "homepage": "https://github.com/QDUNI/FairSECO#readme",
-  "dependencies": {
-    "@actions/artifact": "^1.1.0",
-    "@actions/core": "^1.10.0",
-    "@actions/exec": "^1.1.1",
-    "@actions/github": "^5.1.1",
-    "@octokit/rest": "^19.0.5",
-    "@octokit/webhooks-types": "^6.7.0",
-    "@vercel/ncc": "^0.34.0",
-    "path": "^0.12.7",
-    "yaml": "^2.1.3"
-  }
-}
->>>>>>> bb6f8451
+}