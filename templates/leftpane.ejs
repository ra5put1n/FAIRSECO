<div class="LeftPane">
    <div class="Branding">
        <h1 class="Name"><%- include('logo')%></i>FAIRSECO</h1>
        <h2 class="Tagline">FAIR is fair.</h2>
    </div>
    <%- include('leftpanenav')%>
    
<<<<<<< HEAD
    <% const citations = data.find((ele) => (ele.ReturnName === "citingPapers"))?.ReturnData.papers; %>
    <% const licenses = data.find((ele) => (ele.ReturnName === "Tortellini"))?.ReturnData; %>
    <% const sbom = data.find((ele) => (ele.ReturnName === "SBOM"))?.ReturnData; %>
    <% const searchseco = data.find((ele) => (ele.ReturnName === "SearchSeco"))?.ReturnData; %>
=======
    <% const citations = data.find((ele) => (ele.ModuleName === "CitingPapers"))?.Data.papers; %>
    <% const licenses = data.find((ele) => (ele.ModuleName === "Tortellini"))?.Data; %>
    <% const sbom = data.find((ele) => (ele.ModuleName === "SBOM"))?.Data; %>
    <% const searchseco = data.find((ele) => (ele.ModuleName === "SearchSECO"))?.Data; %>
>>>>>>> e4abab61
    <%- include('citations', {"citations": citations}) %>
    <%- include('licenses', {"licenses": licenses}) %>
    <%- include('SBOM', {"SBOM": sbom}) %>
    <%- include('searchseco', {"searchseco": searchseco}) %>
    <%- include('footer') %>

</div>

<style>
<<<<<<< HEAD
=======
    .citationgraphbutton .citationgraphBtn{
        display: none;
    }
>>>>>>> e4abab61

    .LeftPane {
        width: 50vw;
        height: 100vh;
        padding: 0;
        margin: 0;
        background: rgba(15, 45, 30, 0.82);
        backdrop-filter: blur(30px);
        overflow: hidden;
    }

    .LeftPane .Branding {
        display: flex;
        flex-direction: row;
        justify-content: start;
        align-items: center;
        padding: 8px;
    }

    .LeftPane .Branding .Name {
        color: #d9f8df;
        margin: 0 8px;
    }

    .LeftPane .Branding .Tagline {
        align-self: center;
        color: #88bf93;
        font-size: 0.8rem;
        position: relative;
        top: 8px;
        font-style: italic;
    }
    .Logo {
        height: 2.5rem;
        margin: 0px -38px; 
    }
</style><|MERGE_RESOLUTION|>--- conflicted
+++ resolved
@@ -5,17 +5,10 @@
     </div>
     <%- include('leftpanenav')%>
     
-<<<<<<< HEAD
-    <% const citations = data.find((ele) => (ele.ReturnName === "citingPapers"))?.ReturnData.papers; %>
-    <% const licenses = data.find((ele) => (ele.ReturnName === "Tortellini"))?.ReturnData; %>
-    <% const sbom = data.find((ele) => (ele.ReturnName === "SBOM"))?.ReturnData; %>
-    <% const searchseco = data.find((ele) => (ele.ReturnName === "SearchSeco"))?.ReturnData; %>
-=======
     <% const citations = data.find((ele) => (ele.ModuleName === "CitingPapers"))?.Data.papers; %>
     <% const licenses = data.find((ele) => (ele.ModuleName === "Tortellini"))?.Data; %>
     <% const sbom = data.find((ele) => (ele.ModuleName === "SBOM"))?.Data; %>
     <% const searchseco = data.find((ele) => (ele.ModuleName === "SearchSECO"))?.Data; %>
->>>>>>> e4abab61
     <%- include('citations', {"citations": citations}) %>
     <%- include('licenses', {"licenses": licenses}) %>
     <%- include('SBOM', {"SBOM": sbom}) %>
@@ -25,12 +18,9 @@
 </div>
 
 <style>
-<<<<<<< HEAD
-=======
     .citationgraphbutton .citationgraphBtn{
         display: none;
     }
->>>>>>> e4abab61
 
     .LeftPane {
         width: 50vw;
