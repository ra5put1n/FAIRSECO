<%
function getNumberOfCitations() {
    return (pp.firstHandCitations + pp.secondHandCitations).toString();
}

function getNumberOfFields() {
<<<<<<< HEAD
    return (pp.unqiueFields.filter(x => x !== "Unknown")).length.toString();
}

const mostNotableTitle = pp.papers[0].title;
const mostNotableJournal = pp.papers[0].journal;

const clamp = (num, min, max) => Math.min(Math.max(num, min), max);

function setFontSize(text){
    return clamp(35/text.length, 0.8, 2).toString() + "rem";
}

function getJournal(paper){
    if (paper.journal) return paper.journal;
    else return "unknown journal";
}

const uniqueProjects = getProjects();

function getProjects() {
    let uniqueProjects = [];
    for(const method of ss.methods){
        for(const match of method.matches){
            uniqueProjects.push({project: match.data.project, authors: match.data.authors});
        }
    }

    return uniqueProjects;
}

function getAuthors(proj){
    let authors = "";

    for (let i = 0; i < proj.authors.length; i++){
=======
    return (pp.uniqueFields.filter(x => x !== "Unknown")).length.toString();
}

const mostNotablePaper = pp.papers.sort((a, b) => a.numberOfCitations > b.numberOfCitations)[0];
const mostNotableTitle = mostNotablePaper.title;
const mostNotableJournal = mostNotablePaper.journal;

const clamp = (num, min, max) => Math.min(Math.max(num, min), max);

function setFontSize(text) {
    return clamp(35/text.length, 0.8, 2).toString() + "rem";
}

const uniqueProjects = getProjects();

function getProjects() {
    let uniqueProjects = new Set();
    for(const method of ss.methods) {
        for(const match of method.matches) {
            uniqueProjects.add({project: match.data.project, authors: match.data.authors});
        }
    }

    return Array.from(uniqueProjects.values());
}

function getAuthors(proj) {
    let authors = "";

    for (let i = 0; i < proj.authors.length; i++) {
>>>>>>> e4abab61
        if (i === proj.authors.length - 1) authors += proj.authors[i];
        else authors += proj.authors[i] + ", ";
    }

    return authors;
}

const labels = [
<<<<<<< HEAD
    "Computer Science",
    "Medicine",
    "Chemistry",
    "Biology",
    "Material Science",
    "Physics",
    "Geology",
    "Psychology",
    "Art",
    "History",
    "Sociology",
    "Business",
    "Political Science",
    "Economy",
    "Philosophy",
    "Mathematics",
    "Engineering",
    "Environmental Science"
]

function getChartData(labels) {
    let data = [];

    let disc = pp.disciplines;

    data.push(disc["Humanities"] || 0);
    data.push(disc["Social Sciences"] || 0);
    data.push(disc["Natural Sciences"] || 0);
    data.push(disc["Formal Sciences"] || 0);
    data.push(disc["Applied Sciences"] || 0);
=======
    "Humanities" ,
    "Social Sciences",
    "Natural Sciences",
    "Formal Sciences",
    "Applied Sciences"
]

function getChartData() {
    const data = [];

    const disc = pp.disciplines;

    console.log(JSON.stringify(pp));

    data.push(disc["Humanities"] ?? 0);
    data.push(disc["Social Sciences"] ?? 0);
    data.push(disc["Natural Sciences"] ?? 0);
    data.push(disc["Formal Sciences"] ?? 0);
    data.push(disc["Applied Sciences"] ?? 0);

    console.log(JSON.stringify(data));
>>>>>>> e4abab61

    return data;
}

%>

<div class="ImpactScore" hidden>
    <h1 class="Impact__Title">Impact</h1>
    <div class="ImpactScore__Content">
        <div class="Impact__Row">
            <h2> Papers and Citations</h2>
            <div class="Impact__Row__Content">
                <div class="Impact__Row__Block">
                    <p>Your project was cited</p>
                    <div class="Row__Number"><%- getNumberOfCitations() %></div>
                    <p>times</p>
                </div>
                <div class="Impact__Row__Block">
                    <p>in papers across</p>
                    <div class="Row__Number"><%- getNumberOfFields() %></div>
                    <p>scientific fields</p>
                </div>
                <div class="Impact__Row__Block">
                    <p>The most notable of which was</p>
<<<<<<< HEAD
                    <div class="Row__PaperTitle" style="font-size:<%- setFontSize(mostNotableTitle) %>"><%- pp.papers[0].title %></div>
                    <p>from <%- getJournal(pp.papers[0]) %></p>
=======
                    <div class="Row__PaperTitle" style="font-size:<%- setFontSize(mostNotableTitle) %>"><%- mostNotableTitle %></div>
                    <p>from <%- mostNotableJournal %></p>
>>>>>>> e4abab61
                </div>
            </div>
        </div>

        <div class="Impact__Row">
            <canvas id="Citations__RadarChart"></canvas>
        </div>

        <div class="Impact__Row">
            <h2>Projects and Reuse</h2>
            <div class="Impact__Row__Content">
                <div class="Impact__Row__Block">
                    <p>Your code made its way into</p>
                    <div class="Row__Number"><%- uniqueProjects.length %></div>
                    <p>other projects</p>
                </div>
                <div class="Impact__Row__Block">
                    <p>The most notable of which was</p>
                    <div class="Row__PaperTitle" style="font-size:<%- setFontSize(uniqueProjects[0].project) %>"><%- uniqueProjects[0].project %></div>
                    <p>by <%- getAuthors(uniqueProjects[0]) %></p>
                </div>
            </div>
        </div>
    </div>
</div>

<script>

function genData(){
    let data = [];
    for (let i = 0; i < 18; i++){
        if (i % 3 == 0) data.push(null);
        else data.push(i%5 + i%2);
    }

    return data;
}

const labels = [
    "Humanities" ,
    "Social Sciences",
    "Natural Sciences",
    "Formal Sciences",
    "Applied Sciences"
]
<<<<<<< HEAD
=======

>>>>>>> e4abab61
const data = {
    labels: labels,
    datasets: [
        {
<<<<<<< HEAD
            data: [<%- getChartData(labels) %>],
=======
            data: [<%- getChartData() %>],
>>>>>>> e4abab61
            borderColor: "rgb(170, 85, 183)",
            backgroundColor: "rgba(175, 102, 186, 0.4)",
            pointBackgroundColor: "rgb(175, 102, 186)"
        }]
};

const config = {
  type: 'radar',
  data: data,
  options: {
    responsive: true,
    spanGaps: true,
    plugins: {
        legend: false
    },
    scale: {
        ticks: {
            callback: function() {return ""},
            backdropColor: "rgba(0, 0, 0, 0)"
        },
        pointLabels:{
            fontSize: 16
        }
    }
  }
};

new Chart("Citations__RadarChart", config);

</script>

<style>
.Impact__Title {
    color: #0C281E;
    text-align: center;
    margin: 2%;
    font-size: 2vw;
}

.ImpactScore__Content {
    width: 80%;
    margin: auto;
    display: flex;
    flex-direction: column;
    justify-content: space-around;
}

.Impact__Row h2 {
    margin-top: 0;
}

.Impact__Row__Content {
    display: flex;
    flex-direction: row;
    justify-content: space-between;

}

.Impact__Row__Block .Row__PaperTitle {
    font-weight: bold;
    margin: 0.25vw;
    max-width: 15vw;
    text-align: center;
}

.Impact__Row__Block {
    display: flex;
    flex-direction: column;
    justify-content: space-between;
    align-items: center;
}

.Impact__Row__Block p {
    margin: 0;
}

.Impact__Row__Block .Row__Number {
    font-size: 1.75vw;
    font-weight: bold;
    margin: 0.25vw;
}

#Citations__RadarChart {
    margin: 5px;
}

</style><|MERGE_RESOLUTION|>--- conflicted
+++ resolved
@@ -4,42 +4,6 @@
 }
 
 function getNumberOfFields() {
-<<<<<<< HEAD
-    return (pp.unqiueFields.filter(x => x !== "Unknown")).length.toString();
-}
-
-const mostNotableTitle = pp.papers[0].title;
-const mostNotableJournal = pp.papers[0].journal;
-
-const clamp = (num, min, max) => Math.min(Math.max(num, min), max);
-
-function setFontSize(text){
-    return clamp(35/text.length, 0.8, 2).toString() + "rem";
-}
-
-function getJournal(paper){
-    if (paper.journal) return paper.journal;
-    else return "unknown journal";
-}
-
-const uniqueProjects = getProjects();
-
-function getProjects() {
-    let uniqueProjects = [];
-    for(const method of ss.methods){
-        for(const match of method.matches){
-            uniqueProjects.push({project: match.data.project, authors: match.data.authors});
-        }
-    }
-
-    return uniqueProjects;
-}
-
-function getAuthors(proj){
-    let authors = "";
-
-    for (let i = 0; i < proj.authors.length; i++){
-=======
     return (pp.uniqueFields.filter(x => x !== "Unknown")).length.toString();
 }
 
@@ -70,136 +34,11 @@
     let authors = "";
 
     for (let i = 0; i < proj.authors.length; i++) {
->>>>>>> e4abab61
         if (i === proj.authors.length - 1) authors += proj.authors[i];
         else authors += proj.authors[i] + ", ";
     }
 
     return authors;
-}
-
-const labels = [
-<<<<<<< HEAD
-    "Computer Science",
-    "Medicine",
-    "Chemistry",
-    "Biology",
-    "Material Science",
-    "Physics",
-    "Geology",
-    "Psychology",
-    "Art",
-    "History",
-    "Sociology",
-    "Business",
-    "Political Science",
-    "Economy",
-    "Philosophy",
-    "Mathematics",
-    "Engineering",
-    "Environmental Science"
-]
-
-function getChartData(labels) {
-    let data = [];
-
-    let disc = pp.disciplines;
-
-    data.push(disc["Humanities"] || 0);
-    data.push(disc["Social Sciences"] || 0);
-    data.push(disc["Natural Sciences"] || 0);
-    data.push(disc["Formal Sciences"] || 0);
-    data.push(disc["Applied Sciences"] || 0);
-=======
-    "Humanities" ,
-    "Social Sciences",
-    "Natural Sciences",
-    "Formal Sciences",
-    "Applied Sciences"
-]
-
-function getChartData() {
-    const data = [];
-
-    const disc = pp.disciplines;
-
-    console.log(JSON.stringify(pp));
-
-    data.push(disc["Humanities"] ?? 0);
-    data.push(disc["Social Sciences"] ?? 0);
-    data.push(disc["Natural Sciences"] ?? 0);
-    data.push(disc["Formal Sciences"] ?? 0);
-    data.push(disc["Applied Sciences"] ?? 0);
-
-    console.log(JSON.stringify(data));
->>>>>>> e4abab61
-
-    return data;
-}
-
-%>
-
-<div class="ImpactScore" hidden>
-    <h1 class="Impact__Title">Impact</h1>
-    <div class="ImpactScore__Content">
-        <div class="Impact__Row">
-            <h2> Papers and Citations</h2>
-            <div class="Impact__Row__Content">
-                <div class="Impact__Row__Block">
-                    <p>Your project was cited</p>
-                    <div class="Row__Number"><%- getNumberOfCitations() %></div>
-                    <p>times</p>
-                </div>
-                <div class="Impact__Row__Block">
-                    <p>in papers across</p>
-                    <div class="Row__Number"><%- getNumberOfFields() %></div>
-                    <p>scientific fields</p>
-                </div>
-                <div class="Impact__Row__Block">
-                    <p>The most notable of which was</p>
-<<<<<<< HEAD
-                    <div class="Row__PaperTitle" style="font-size:<%- setFontSize(mostNotableTitle) %>"><%- pp.papers[0].title %></div>
-                    <p>from <%- getJournal(pp.papers[0]) %></p>
-=======
-                    <div class="Row__PaperTitle" style="font-size:<%- setFontSize(mostNotableTitle) %>"><%- mostNotableTitle %></div>
-                    <p>from <%- mostNotableJournal %></p>
->>>>>>> e4abab61
-                </div>
-            </div>
-        </div>
-
-        <div class="Impact__Row">
-            <canvas id="Citations__RadarChart"></canvas>
-        </div>
-
-        <div class="Impact__Row">
-            <h2>Projects and Reuse</h2>
-            <div class="Impact__Row__Content">
-                <div class="Impact__Row__Block">
-                    <p>Your code made its way into</p>
-                    <div class="Row__Number"><%- uniqueProjects.length %></div>
-                    <p>other projects</p>
-                </div>
-                <div class="Impact__Row__Block">
-                    <p>The most notable of which was</p>
-                    <div class="Row__PaperTitle" style="font-size:<%- setFontSize(uniqueProjects[0].project) %>"><%- uniqueProjects[0].project %></div>
-                    <p>by <%- getAuthors(uniqueProjects[0]) %></p>
-                </div>
-            </div>
-        </div>
-    </div>
-</div>
-
-<script>
-
-function genData(){
-    let data = [];
-    for (let i = 0; i < 18; i++){
-        if (i % 3 == 0) data.push(null);
-        else data.push(i%5 + i%2);
-    }
-
-    return data;
 }
 
 const labels = [
@@ -209,19 +48,98 @@
     "Formal Sciences",
     "Applied Sciences"
 ]
-<<<<<<< HEAD
-=======
-
->>>>>>> e4abab61
+
+function getChartData() {
+    const data = [];
+
+    const disc = pp.disciplines;
+
+    console.log(JSON.stringify(pp));
+
+    data.push(disc["Humanities"] ?? 0);
+    data.push(disc["Social Sciences"] ?? 0);
+    data.push(disc["Natural Sciences"] ?? 0);
+    data.push(disc["Formal Sciences"] ?? 0);
+    data.push(disc["Applied Sciences"] ?? 0);
+
+    console.log(JSON.stringify(data));
+
+    return data;
+}
+
+%>
+
+<div class="ImpactScore" hidden>
+    <h1 class="Impact__Title">Impact</h1>
+    <div class="ImpactScore__Content">
+        <div class="Impact__Row">
+            <h2> Papers and Citations</h2>
+            <div class="Impact__Row__Content">
+                <div class="Impact__Row__Block">
+                    <p>Your project was cited</p>
+                    <div class="Row__Number"><%- getNumberOfCitations() %></div>
+                    <p>times</p>
+                </div>
+                <div class="Impact__Row__Block">
+                    <p>in papers across</p>
+                    <div class="Row__Number"><%- getNumberOfFields() %></div>
+                    <p>scientific fields</p>
+                </div>
+                <div class="Impact__Row__Block">
+                    <p>The most notable of which was</p>
+                    <div class="Row__PaperTitle" style="font-size:<%- setFontSize(mostNotableTitle) %>"><%- mostNotableTitle %></div>
+                    <p>from <%- mostNotableJournal %></p>
+                </div>
+            </div>
+        </div>
+
+        <div class="Impact__Row">
+            <canvas id="Citations__RadarChart"></canvas>
+        </div>
+
+        <div class="Impact__Row">
+            <h2>Projects and Reuse</h2>
+            <div class="Impact__Row__Content">
+                <div class="Impact__Row__Block">
+                    <p>Your code made its way into</p>
+                    <div class="Row__Number"><%- uniqueProjects.length %></div>
+                    <p>other projects</p>
+                </div>
+                <div class="Impact__Row__Block">
+                    <p>The most notable of which was</p>
+                    <div class="Row__PaperTitle" style="font-size:<%- setFontSize(uniqueProjects[0].project) %>"><%- uniqueProjects[0].project %></div>
+                    <p>by <%- getAuthors(uniqueProjects[0]) %></p>
+                </div>
+            </div>
+        </div>
+    </div>
+</div>
+
+<script>
+
+function genData(){
+    let data = [];
+    for (let i = 0; i < 18; i++){
+        if (i % 3 == 0) data.push(null);
+        else data.push(i%5 + i%2);
+    }
+
+    return data;
+}
+
+const labels = [
+    "Humanities" ,
+    "Social Sciences",
+    "Natural Sciences",
+    "Formal Sciences",
+    "Applied Sciences"
+]
+
 const data = {
     labels: labels,
     datasets: [
         {
-<<<<<<< HEAD
-            data: [<%- getChartData(labels) %>],
-=======
             data: [<%- getChartData() %>],
->>>>>>> e4abab61
             borderColor: "rgb(170, 85, 183)",
             backgroundColor: "rgba(175, 102, 186, 0.4)",
             pointBackgroundColor: "rgb(175, 102, 186)"
