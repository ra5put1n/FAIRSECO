--- conflicted
+++ resolved
@@ -1,5 +1,4 @@
 <%
-<<<<<<< HEAD
 if (ss === undefined && pp === undefined) {
     throw new Error("Missing both SearchSECO and CitingPapers data");
 }
@@ -20,23 +19,6 @@
         mostNotablePaper.title = "none";
     }
 };
-=======
-// Returns the total number of citations
-function getNumberOfCitations() {
-    return (pp.firstHandCitations + pp.secondHandCitations).toString();
-}
-
-// Filters out "Unknown" from the unique fields (there should be at most one),
-// and returns the length of the resulting array
-function getNumberOfFields() {
-    return (pp.uniqueFields.filter(x => x !== "Unknown")).length.toString();
-}
-
-// The most notable paper is the one with the highest number of citations.
-const mostNotablePaper = pp.papers.sort((a, b) => a.numberOfCitations > b.numberOfCitations)[0];
-const mostNotableTitle = mostNotablePaper.title;
-const mostNotableJournal = mostNotablePaper.journal;
->>>>>>> b3d602b9
 
 const clamp = (num, min, max) => Math.min(Math.max(num, min), max);
 
@@ -46,7 +28,6 @@
     return clamp(35/text.length, 0.8, 2).toString() + "rem";
 }
 
-<<<<<<< HEAD
 // Process searchseco projects
 let projectCount = "?";
 let mostNotableProjectName = "missing data";
@@ -54,16 +35,6 @@
 if (ss !== undefined) {
     // Fill map for project -> the matches involving that project
     let projectMatches = {};
-=======
-const uniqueProjects = getProjects();
-
-// Returns an array of objects containing titles and authors of projects
-// in which one or more matches were found by SearchSECO
-function getProjects() {
-    // Because several matches can originate from the same project,
-    // the data are added to a Set. This ensures each project occurs only once
-    let uniqueProjects = new Set();
->>>>>>> b3d602b9
     for(const method of ss.methods) {
         for(const match of method.matches) {
             if (projectMatches[match.data.project] === undefined) {
@@ -89,7 +60,6 @@
             }
         }
 
-<<<<<<< HEAD
         // Get most notable project authors
         let authors = projectMatches[mostNotableProjectName][0].data.authors;
         mostNotableProjectAuthors = "";
@@ -106,18 +76,6 @@
         }
     } else {
         mostNotableProjectName = "none";
-=======
-    return Array.from(uniqueProjects.values());
-}
-
-// Stringifies the authors array of a project to a comma-separated list
-function getAuthors(proj) {
-    let authors = "";
-
-    for (let i = 0; i < proj.authors.length; i++) {
-        if (i === proj.authors.length - 1) authors += proj.authors[i];
-        else authors += proj.authors[i] + ", ";
->>>>>>> b3d602b9
     }
 }
 
@@ -130,9 +88,6 @@
     "Applied Sciences"
 ]
 
-<<<<<<< HEAD
-// Generates data for the radar chart
-=======
 // Constructs a comma-separated list of labels,
 // to be inserted in the chart data (see the <script> block below)
 // Simply inserting the labels array directly doesn't work, because the strings
@@ -150,7 +105,6 @@
 
 // Retrieves the number of papers associated with each discipline. The data
 // needs to be pushed in the same order as the labels above, because they need to line up.
->>>>>>> b3d602b9
 function getChartData() {
     if (pp === undefined) {
         return [];
@@ -159,23 +113,12 @@
     const data = [];
 
     const disc = pp.disciplines;
-<<<<<<< HEAD
-    
-    data.push(disc["Humanities"] ?? 0);
-    data.push(disc["Social Sciences"] ?? 0);
-    data.push(disc["Natural Sciences"] ?? 0);
-    data.push(disc["Formal Sciences"] ?? 0);
-    data.push(disc["Applied Sciences"] ?? 0);
-
-    data.map((value) => value > 0 ? value : null);
-=======
 
     data.push(disc[labels[0]] ?? 0);
     data.push(disc[labels[1]] ?? 0);
     data.push(disc[labels[2]] ?? 0);
     data.push(disc[labels[3]] ?? 0);
     data.push(disc[labels[4]] ?? 0);
->>>>>>> b3d602b9
 
     return data;
 }
@@ -235,33 +178,9 @@
 </div>
 
 <script>
-<<<<<<< HEAD
-
-function genData(){
-    let data = [];
-    for (let i = 0; i < 18; i++){
-        if (i % 3 == 0) data.push(null);
-        else data.push(i%5 + i%2);
-    }
-
-    return data;
-}
-
-var  labels = [
-    "Humanities" ,
-    "Social Sciences",
-    "Natural Sciences",
-    "Formal Sciences",
-    "Applied Sciences"
-]
-
-var  data = {
-    labels: labels,
-=======
 <%# The data for the radar chart %>
 const data = {
     labels: [<%- getChartLabels() %>],
->>>>>>> b3d602b9
     datasets: [
         {
             data: [<%- getChartData() %>],
@@ -271,16 +190,12 @@
         }]
 };
 
-<<<<<<< HEAD
-var config = {
-=======
 <%#
-    Settings for the rdar chart
+    Settings for the radar chart
     The settings for ticks are necessary to hide the labels on the grid.
     Simply setting display to false doesn't work.
 %>
 const config = {
->>>>>>> b3d602b9
   type: 'radar',
   data: data,
   options: {
