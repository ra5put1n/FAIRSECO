<ul id="RightPaneNav">
    <li class="RightPaneNav__Tab--Active" onClick="clickTab(this)" data-linked-class="Overview">
        Overview
    </li>
<<<<<<< HEAD
    <li class="RightPaneNav__Tab--1Away" onClick="clickTab(this)" data-linked-class="HowFairIsReport">
=======
    <li class="RightPaneNav__Tab--1Away" onClick="clickTab(this)" data-linked-class="FairtallyReport">
>>>>>>> e4abab61
        FAIRness
    </li>
    <li class="RightPaneNav__Tab--2Away" onClick="clickTab(this)" data-linked-class="ImpactScore">
        Impact
    </li>
    <li class="RightPaneNav__Tab--3Away" onClick="clickTab(this)" data-linked-class="Quality">
        Quality
    </li>
    <li class="RightPaneNav__Tab--4Away" onClick="clickTab(this)" data-linked-class="ImpactHistory">
        Impact History
    </li>
</ul>


<style>
#RightPaneNav {
    display: flex;
    flex-direction: row;
    list-style-type: none;
    margin: 0;
    padding: 0;
}

#RightPaneNav li {
    display: block;
    backdrop-filter: blur(50px);
    border-radius: 16px 16px 0 0;
    padding: 1.3vh 2vw;
    cursor: pointer;
    font-size: 1.2rem;
    height: 50px;
    color: #EAFEED;
    transition: all 150ms ease;
}

#RightPaneNav li:hover {
    height: 65px;
    margin-bottom: -15px;
    translate: 0 -15px;
}

#RightPaneNav li:nth-child(n + 2):before {
    content: "";
    display: block;
    height: 100%;
    position: absolute;
    border-radius: 16px 0 0 0;
    top: 0;
    left: -20px;
    width: 40px;
    transition: all 150ms ease;
}
#RightPaneNav li:nth-child(1) {
    z-index: 4;
}
#RightPaneNav li:nth-child(2) {
    z-index: 3;
}
#RightPaneNav li:nth-child(3) {
    z-index: 2;
}
#RightPaneNav li:nth-child(4) {
    z-index: 1;
}
#RightPaneNav li:nth-child(5) {
    z-index: 0;
}

#RightPaneNav .RightPaneNav__Tab--Active {
    height: 65px;
    margin-bottom: -15px;
    translate: 0 -15px;
    color: #497361;
    background-color: #D3EEE0;
}
.RightPaneNav__Tab--Active::before {
    background-color: #D3EEE0;
}
.RightPaneNav__Tab--1Away {
    background-color: #8bcca9;
}
.RightPaneNav__Tab--1Away::before {
    background-color: #8bcca9;
}
.RightPaneNav__Tab--2Away {
    background-color: #5e9577;
}
.RightPaneNav__Tab--2Away::before {
    background-color: #5e9577;
}
.RightPaneNav__Tab--3Away {
    background-color: #1f674e;
}
.RightPaneNav__Tab--3Away::before {
    background-color: #1f674e;
}
.RightPaneNav__Tab--4Away {
    background-color: #0C281E;
}
.RightPaneNav__Tab--4Away::before {
    background-color: #0C281E;
}
</style>

<script>
    function clickTab(tab) {
        const activeTab = document.querySelector(".RightPaneNav__Tab--Active");

        if (tab === activeTab) {
            return;
        }

        document.querySelector("." + activeTab.dataset.linkedClass).hidden = true;
        document.querySelector("." + tab.dataset.linkedClass).hidden = false;

        const tabList = tab.parentElement.getElementsByTagName("li");
        let tabIndex = 0;
        for (const navtab of tabList) {
            if (navtab === tab) {
                break;
            }

            tabIndex++;
        }

        const classes = ["RightPaneNav__Tab--Active", "RightPaneNav__Tab--1Away", "RightPaneNav__Tab--2Away", "RightPaneNav__Tab--3Away", "RightPaneNav__Tab--4Away"];

        for (let i = 0; i < tabList.length; i++) {
            const navtab = tabList.item(i);

            for (const removeclass of classes) {
                navtab.classList.remove(removeclass);
            }

            navtab.classList.add(classes[Math.abs(tabIndex - i)]);
        }
    }
</script><|MERGE_RESOLUTION|>--- conflicted
+++ resolved
@@ -2,11 +2,7 @@
     <li class="RightPaneNav__Tab--Active" onClick="clickTab(this)" data-linked-class="Overview">
         Overview
     </li>
-<<<<<<< HEAD
-    <li class="RightPaneNav__Tab--1Away" onClick="clickTab(this)" data-linked-class="HowFairIsReport">
-=======
     <li class="RightPaneNav__Tab--1Away" onClick="clickTab(this)" data-linked-class="FairtallyReport">
->>>>>>> e4abab61
         FAIRness
     </li>
     <li class="RightPaneNav__Tab--2Away" onClick="clickTab(this)" data-linked-class="ImpactScore">
