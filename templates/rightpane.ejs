<%
<<<<<<< HEAD
const howfairis = data.find((ele) => (ele.ReturnName === "HowFairIs"))?.ReturnData[0];
const quality = data.find((ele) => (ele.ReturnName === "QualityMetrics"))?.ReturnData;
const searchSeco = data.find((ele) => (ele.ReturnName === "SearchSeco"))?.ReturnData;
const paperData = data.find((ele) => (ele.ReturnName === "citingPapers"))?.ReturnData;
=======
const fairtally = data.find((ele) => (ele.ModuleName === "fairtally"))?.Data[0];
const quality = data.find((ele) => (ele.ModuleName === "QualityMetrics"))?.Data;
const searchSECO = data.find((ele) => (ele.ModuleName === "SearchSECO"))?.Data;
const paperData = data.find((ele) => (ele.ModuleName === "CitingPapers"))?.Data;
>>>>>>> e4abab61

const history = [
    {
        date: "25/12/2022",
        quality: 62,
        citations: 901,
        fairness: 3,
        matches: 15,
    },
    {
        date: "01/01/2023",
        quality: 64,
        citations: 925,
        fairness: 3,
        matches: 18,
    },
    {
        date: "08/01/2023",
        quality: 69,
        citations: 1034,
        fairness: 4,
        matches: 23,
    }
];

%>
<div class="RightPane">
    <div class="RightPaneContainer">
        <%- include('rightpanenav') %>
        <div class="RightPaneWindow">
            <%- include('overview', {}) %>
<<<<<<< HEAD
            <%- include('howfairis', {howfairis})%>
            <%- include('createcff')%>
            <%- include('quality', {quality}) %>
            <%- include('impact', {ss: searchSeco, pp: paperData}) %>
=======
            <%- include('fairtally', {fairtally})%>
            <%- include('createcff')%>
            <%- include('quality', {quality}) %>
            <%- include('impact', {ss: searchSECO, pp: paperData}) %>
>>>>>>> e4abab61
            <%- include('impact-history', {history}) %>
        </div>
    </div>
</div>

<style>
.RightPane{
    display: flex;
    justify-content: center;
    align-items: center;
    width: 50vw;
    height: 100vh;
    margin: 0;
    position: absolute;
    right: 0;
    top: 0;
}

.RightPaneContainer {
    height: 87vh;
    width: 48vw;
    margin: 0;
}

.RightPaneWindow {
    background: rgba(234,254,237, 0.55);
    box-shadow: 0px 4px 4px rgba(0, 0, 0, 0.25);
    backdrop-filter: blur(50px);
    border-radius: 0px 16px 16px 16px;
    height: 100%;
    padding: 8px;
}

.RightPaneWindow p {
    color: #0C281E;
}

</style><|MERGE_RESOLUTION|>--- conflicted
+++ resolved
@@ -1,15 +1,8 @@
 <%
-<<<<<<< HEAD
-const howfairis = data.find((ele) => (ele.ReturnName === "HowFairIs"))?.ReturnData[0];
-const quality = data.find((ele) => (ele.ReturnName === "QualityMetrics"))?.ReturnData;
-const searchSeco = data.find((ele) => (ele.ReturnName === "SearchSeco"))?.ReturnData;
-const paperData = data.find((ele) => (ele.ReturnName === "citingPapers"))?.ReturnData;
-=======
 const fairtally = data.find((ele) => (ele.ModuleName === "fairtally"))?.Data[0];
 const quality = data.find((ele) => (ele.ModuleName === "QualityMetrics"))?.Data;
 const searchSECO = data.find((ele) => (ele.ModuleName === "SearchSECO"))?.Data;
 const paperData = data.find((ele) => (ele.ModuleName === "CitingPapers"))?.Data;
->>>>>>> e4abab61
 
 const history = [
     {
@@ -41,17 +34,10 @@
         <%- include('rightpanenav') %>
         <div class="RightPaneWindow">
             <%- include('overview', {}) %>
-<<<<<<< HEAD
-            <%- include('howfairis', {howfairis})%>
-            <%- include('createcff')%>
-            <%- include('quality', {quality}) %>
-            <%- include('impact', {ss: searchSeco, pp: paperData}) %>
-=======
             <%- include('fairtally', {fairtally})%>
             <%- include('createcff')%>
             <%- include('quality', {quality}) %>
             <%- include('impact', {ss: searchSECO, pp: paperData}) %>
->>>>>>> e4abab61
             <%- include('impact-history', {history}) %>
         </div>
     </div>
