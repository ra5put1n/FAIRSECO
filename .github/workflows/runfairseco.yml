name: RunFairSECO

on:
    # Allows you to run this workflow manually from the Actions tab
    workflow_dispatch:

jobs:
    RunFairSECO:
        runs-on: ubuntu-latest
        steps:
            - uses: actions/checkout@v3
<<<<<<< HEAD
            #- uses: actions/setup-python@v4
            #  with:
            #    python-version: '3.10'
            #- uses: tortellini-tools/action@main
            #- uses: actions/upload-artifact@v3
            #  with:
            #      name: tortellini-result
            #      path: .tortellini/out
=======
            - uses: tortellini-tools/action@main
            - uses: actions/upload-artifact@v3
              with:
                  name: tortellini-result
                  path: .tortellini/out

            - uses: anchore/sbom-action@v0
              with:
                  artifact-name: SBOM.spdx
>>>>>>> 4ef7f3d2
            - uses: ./
            - uses: actions/upload-artifact@v3
              with:
                  name: FairSECO Result
                  path: .FairSECO/<|MERGE_RESOLUTION|>--- conflicted
+++ resolved
@@ -9,26 +9,14 @@
         runs-on: ubuntu-latest
         steps:
             - uses: actions/checkout@v3
-<<<<<<< HEAD
-            #- uses: actions/setup-python@v4
-            #  with:
-            #    python-version: '3.10'
-            #- uses: tortellini-tools/action@main
-            #- uses: actions/upload-artifact@v3
-            #  with:
-            #      name: tortellini-result
-            #      path: .tortellini/out
-=======
             - uses: tortellini-tools/action@main
             - uses: actions/upload-artifact@v3
               with:
                   name: tortellini-result
                   path: .tortellini/out
-
             - uses: anchore/sbom-action@v0
               with:
                   artifact-name: SBOM.spdx
->>>>>>> 4ef7f3d2
             - uses: ./
             - uses: actions/upload-artifact@v3
               with:
